--- conflicted
+++ resolved
@@ -23,11 +23,7 @@
       - name: Setup Node.js
         uses: actions/setup-node@v3
         with:
-<<<<<<< HEAD
-          node-version: 18
-=======
           node-version: 18.19
->>>>>>> 7c52d98f
           always-auth: true
           registry-url: https://registry.npmjs.org
 
