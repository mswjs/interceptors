{
  "name": "@mswjs/interceptors",
  "description": "Low-level HTTP/HTTPS/XHR/fetch request interception library.",
  "version": "0.23.0",
  "main": "./lib/node/index.js",
  "module": "./lib/node/index.mjs",
  "types": "./lib/node/index.d.ts",
  "exports": {
    ".": {
      "types": "./lib/node/index.d.ts",
      "require": "./lib/node/index.js",
      "import": "./lib/node/index.mjs",
      "default": "./lib/node/index.js"
    },
    "./ClientRequest": {
      "browser": null,
      "types": "./lib/node/interceptors/ClientRequest/index.d.ts",
      "require": "./lib/node/interceptors/ClientRequest/index.js",
      "import": "./lib/node/interceptors/ClientRequest/index.mjs",
      "default": "./lib/node/interceptors/ClientRequest/index.js"
    },
    "./XMLHttpRequest": {
      "browser": {
        "types": "./lib/browser/interceptors/XMLHttpRequest/index.d.ts",
        "require": "./lib/browser/interceptors/XMLHttpRequest/index.js",
        "import": "./lib/browser/interceptors/XMLHttpRequest/index.mjs",
        "default": "./lib/browser/interceptors/XMLHttpRequest/index.js"
      },
      "types": "./lib/node/interceptors/XMLHttpRequest/index.d.ts",
      "require": "./lib/node/interceptors/XMLHttpRequest/index.js",
      "import": "./lib/node/interceptors/XMLHttpRequest/index.mjs",
      "default": "./lib/node/interceptors/XMLHttpRequest/index.js"
    },
    "./fetch": {
      "browser": {
        "types": "./lib/browser/interceptors/fetch/index.d.ts",
        "require": "./lib/browser/interceptors/fetch/index.js",
        "import": "./lib/browser/interceptors/fetch/index.mjs",
        "default": "./lib/browser/interceptors/fetch/index.js"
      },
      "types": "./lib/node/interceptors/fetch/index.d.ts",
      "require": "./lib/node/interceptors/fetch/index.js",
      "import": "./lib/node/interceptors/fetch/index.mjs",
      "default": "./lib/node/interceptors/fetch/index.js"
    },
    "./RemoteHttpInterceptor": {
      "browser": null,
      "types": "./lib/node/interceptors/RemoteHttpInterceptor.d.ts",
      "require": "./lib/node/interceptors/RemoteHttpInterceptor.js",
      "import": "./lib/node/interceptors/RemoteHttpInterceptor.mjs",
      "default": "./lib/node/interceptors/RemoteHttpInterceptor.js"
    },
    "./presets/node": {
      "browser": null,
      "types": "./lib/node/presets/node.d.ts",
      "require": "./lib/node/presets/node.js",
      "import": "./lib/node/presets/node.mjs",
      "default": "./lib/node/presets/node.js"
    },
    "./presets/browser": {
      "browser": {
        "types": "./lib/browser/presets/browser.d.ts",
        "require": "./lib/browser/presets/browser.js",
        "import": "./lib/browser/presets/browser.mjs",
        "default": "./lib/browser/presets/browser.js"
      }
    }
  },
  "author": "Artem Zakharchenko",
  "license": "MIT",
  "engines": {
    "node": ">=18"
  },
  "scripts": {
    "start": "tsc --build -w",
    "test": "pnpm test:unit && pnpm test:integration",
    "test:unit": "vitest run",
    "test:integration": "pnpm test:node && pnpm test:browser",
    "test:node": "vitest run -c test/vitest.config.js",
    "test:browser": "pnpm playwright test -c test/playwright.config.ts",
    "clean": "rimraf lib",
    "build": "pnpm clean && cross-env NODE_ENV=production tsup --splitting",
    "prepare": "pnpm simple-git-hooks init",
    "release": "release publish",
    "prepublishOnly": "pnpm build && pnpm test"
  },
  "files": [
    "lib",
    "README.md",
    "src",
    "ClientRequest",
    "fetch",
    "RemoteHttpInterceptor",
    "XMLHttpRequest"
  ],
  "repository": {
    "type": "git",
    "url": "https://github.com/mswjs/interceptors"
  },
  "devDependencies": {
    "@commitlint/cli": "^16.0.2",
    "@commitlint/config-conventional": "^16.0.0",
    "@open-draft/test-server": "^0.5.1",
    "@ossjs/release": "^0.4.0",
    "@playwright/test": "^1.37.1",
    "@types/cors": "^2.8.12",
    "@types/express": "^4.17.13",
    "@types/express-rate-limit": "^6.0.0",
    "@types/follow-redirects": "^1.14.1",
    "@types/jest": "^27.0.3",
    "@types/node": "^16.11.26",
    "@types/node-fetch": "2.5.12",
    "@types/supertest": "^2.0.11",
    "axios": "^0.24.0",
    "body-parser": "^1.19.0",
    "commitizen": "^4.2.4",
    "cors": "^2.8.5",
    "cross-env": "^7.0.3",
    "cz-conventional-changelog": "3.3.0",
    "express": "^4.17.3",
    "express-rate-limit": "^6.3.0",
    "follow-redirects": "^1.15.1",
    "got": "^11.8.3",
    "jest": "^27.4.3",
    "node-fetch": "2.6.7",
<<<<<<< HEAD
    "playwright": "^1.37.1",
=======
>>>>>>> 7df9776f
    "rimraf": "^3.0.2",
    "simple-git-hooks": "^2.7.0",
    "superagent": "^6.1.0",
    "supertest": "^6.1.6",
    "ts-jest": "^27.1.1",
    "tsup": "^6.5.0",
    "typescript": "^4.9.4",
    "vitest": "^0.28.5",
    "wait-for-expect": "^3.0.2",
    "web-encoding": "^1.1.5",
    "webpack-http-server": "^0.5.0"
  },
  "dependencies": {
    "@open-draft/deferred-promise": "^2.1.0",
    "@open-draft/logger": "^0.3.0",
    "@open-draft/until": "^2.0.0",
    "headers-polyfill": "^3.1.0",
    "is-node-process": "^1.2.0",
    "outvariant": "^1.2.1",
    "strict-event-emitter": "^0.5.0"
  },
  "resolutions": {
    "memfs": "^3.4.13"
  },
  "keywords": [
    "request",
    "intercept",
    "http",
    "https",
    "xmlhttprequest",
    "xhr",
    "fetch",
    "low-level",
    "mock",
    "spy",
    "testing"
  ],
  "config": {
    "commitizen": {
      "path": "./node_modules/cz-conventional-changelog"
    }
  }
}<|MERGE_RESOLUTION|>--- conflicted
+++ resolved
@@ -123,10 +123,6 @@
     "got": "^11.8.3",
     "jest": "^27.4.3",
     "node-fetch": "2.6.7",
-<<<<<<< HEAD
-    "playwright": "^1.37.1",
-=======
->>>>>>> 7df9776f
     "rimraf": "^3.0.2",
     "simple-git-hooks": "^2.7.0",
     "superagent": "^6.1.0",
