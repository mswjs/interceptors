--- conflicted
+++ resolved
@@ -70,10 +70,6 @@
   },
   "dependencies": {
     "@open-draft/until": "^1.0.3",
-<<<<<<< HEAD
-=======
-    "@remix-run/web-fetch": "^4.3.2",
->>>>>>> 26ce1e6e
     "@types/debug": "^4.1.7",
     "debug": "^4.3.3",
     "headers-polyfill": "^3.1.0",
