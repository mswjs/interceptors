--- conflicted
+++ resolved
@@ -68,13 +68,8 @@
 
       const mockedResponse = resolverResult.data
 
-<<<<<<< HEAD
       if (mockedResponse && !request.signal?.aborted) {
-        this.log('received mocked response:', mockedResponse)
-=======
-      if (mockedResponse) {
         this.logger.info('received mocked response:', mockedResponse)
->>>>>>> 2cf3b96e
         const responseCloine = mockedResponse.clone()
 
         this.emitter.emit(
