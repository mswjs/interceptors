import { ClientRequest, IncomingMessage } from 'http'
import type { Logger } from '@open-draft/logger'
import { until } from '@open-draft/until'
import { DeferredPromise } from '@open-draft/deferred-promise'
import type { ClientRequestEmitter } from '.'
import {
  ClientRequestEndCallback,
  ClientRequestEndChunk,
  normalizeClientRequestEndArgs,
} from './utils/normalizeClientRequestEndArgs'
import { NormalizedClientRequestArgs } from './utils/normalizeClientRequestArgs'
import {
  ClientRequestWriteArgs,
  normalizeClientRequestWriteArgs,
} from './utils/normalizeClientRequestWriteArgs'
import { cloneIncomingMessage } from './utils/cloneIncomingMessage'
import { createResponse } from './utils/createResponse'
import { createRequest } from './utils/createRequest'
import { toInteractiveRequest } from '../../utils/toInteractiveRequest'
import { uuidv4 } from '../../utils/uuid'
import { emitAsync } from '../../utils/emitAsync'
import { getRawFetchHeaders } from '../../utils/getRawFetchHeaders'
import { isPropertyAccessible } from '../../utils/isPropertyAccessible'

export type Protocol = 'http' | 'https'

enum HttpClientInternalState {
  // Have the concept of an idle request because different
  // request methods can kick off request sending
  // (e.g. ".end()" or ".flushHeaders()").
  Idle,
  Sending,
  Sent,
  MockLookupStart,
  MockLookupEnd,
  ResponseReceived,
}

export interface NodeClientOptions {
  emitter: ClientRequestEmitter
  logger: Logger
}

export class NodeClientRequest extends ClientRequest {
  /**
   * The list of internal Node.js errors to suppress while
   * using the "mock" response source.
   */
  static suppressErrorCodes = [
    'ENOTFOUND',
    'ECONNREFUSED',
    'ECONNRESET',
    'EAI_AGAIN',
    'ENETUNREACH',
<<<<<<< HEAD
=======
    'EHOSTUNREACH',
>>>>>>> bcde1c27
  ]

  /**
   * Internal state of the request.
   */
  private state: HttpClientInternalState
  private responseType?: 'mock' | 'passthrough'
  private response: IncomingMessage
  private emitter: ClientRequestEmitter
  private logger: Logger
  private chunks: Array<{
    chunk?: string | Buffer
    encoding?: BufferEncoding
  }> = []
  private capturedError?: NodeJS.ErrnoException

  public url: URL
  public requestBuffer: Buffer | null

  constructor(
    [url, requestOptions, callback]: NormalizedClientRequestArgs,
    options: NodeClientOptions
  ) {
    super(requestOptions, callback)

    this.logger = options.logger.extend(
      `request ${requestOptions.method} ${url.href}`
    )

    this.logger.info('constructing ClientRequest using options:', {
      url,
      requestOptions,
      callback,
    })

    this.state = HttpClientInternalState.Idle
    this.url = url
    this.emitter = options.emitter

    // Set request buffer to null by default so that GET/HEAD requests
    // without a body wouldn't suddenly get one.
    this.requestBuffer = null

    // Construct a mocked response message.
    this.response = new IncomingMessage(this.socket!)
  }

  private writeRequestBodyChunk(
    chunk: string | Buffer | null,
    encoding?: BufferEncoding
  ): void {
    if (chunk == null) {
      return
    }

    if (this.requestBuffer == null) {
      this.requestBuffer = Buffer.from([])
    }

    const resolvedChunk = Buffer.isBuffer(chunk)
      ? chunk
      : Buffer.from(chunk, encoding)

    this.requestBuffer = Buffer.concat([this.requestBuffer, resolvedChunk])
  }

  write(...args: ClientRequestWriteArgs): boolean {
    const [chunk, encoding, callback] = normalizeClientRequestWriteArgs(args)
    this.logger.info('write:', { chunk, encoding, callback })
    this.chunks.push({ chunk, encoding })

    // Write each request body chunk to the internal buffer.
    this.writeRequestBodyChunk(chunk, encoding)

    this.logger.info(
      'chunk successfully stored!',
      this.requestBuffer?.byteLength
    )

    /**
     * Prevent invoking the callback if the written chunk is empty.
     * @see https://nodejs.org/api/http.html#requestwritechunk-encoding-callback
     */
    if (!chunk || chunk.length === 0) {
      this.logger.info('written chunk is empty, skipping callback...')
    } else {
      callback?.()
    }

    // Do not write the request body chunks to prevent
    // the Socket from sending data to a potentially existing
    // server when there is a mocked response defined.
    return true
  }

  end(...args: any): this {
    this.logger.info('end', args)

    const requestId = uuidv4()

    const [chunk, encoding, callback] = normalizeClientRequestEndArgs(...args)
    this.logger.info('normalized arguments:', { chunk, encoding, callback })

    // Write the last request body chunk passed to the "end()" method.
    this.writeRequestBodyChunk(chunk, encoding || undefined)

    /**
     * @note Mark the request as sent immediately when invoking ".end()".
     * In Node.js, calling ".end()" will flush the remaining request body
     * and mark the request as "finished" immediately ("end" is synchronous)
     * but we delegate that property update to:
     *
     * - respondWith(), in the case of mocked responses;
     * - super.end(), in the case of bypassed responses.
     *
     * For that reason, we have to keep an internal flag for a finished request.
     */
    this.state = HttpClientInternalState.Sent

    const capturedRequest = createRequest(this)
    const { interactiveRequest, requestController } =
      toInteractiveRequest(capturedRequest)

    /**
     * @todo Remove this modification of the original request
     * and expose the controller alongside it in the "request"
     * listener argument.
     */
    Object.defineProperty(capturedRequest, 'respondWith', {
      value: requestController.respondWith.bind(requestController),
    })

    // Prevent handling this request if it has already been handled
    // in another (parent) interceptor (like XMLHttpRequest -> ClientRequest).
    // That means some interceptor up the chain has concluded that
    // this request must be performed as-is.
    if (this.getHeader('X-Request-Id') != null) {
      this.removeHeader('X-Request-Id')
      return this.passthrough(chunk, encoding, callback)
    }

    // Add the last "request" listener that always resolves
    // the pending response Promise. This way if the consumer
    // hasn't handled the request themselves, we will prevent
    // the response Promise from pending indefinitely.
    this.emitter.once('request', ({ requestId: pendingRequestId }) => {
      /**
       * @note Ignore request events emitted by irrelevant
       * requests. This happens when response patching.
       */
      if (pendingRequestId !== requestId) {
        return
      }

      if (requestController.responsePromise.state === 'pending') {
        this.logger.info(
          'request has not been handled in listeners, executing fail-safe listener...'
        )

        requestController.responsePromise.resolve(undefined)
      }
    })

    // Execute the resolver Promise like a side-effect.
    // Node.js 16 forces "ClientRequest.end" to be synchronous and return "this".
    until(async () => {
      // Notify the interceptor about the request.
      // This will call any "request" listeners the users have.
      this.logger.info(
        'emitting the "request" event for %d listener(s)...',
        this.emitter.listenerCount('request')
      )

      this.state = HttpClientInternalState.MockLookupStart

      await emitAsync(this.emitter, 'request', {
        request: interactiveRequest,
        requestId,
      })

      this.logger.info('all "request" listeners done!')

      const mockedResponse = await requestController.responsePromise
      this.logger.info('event.respondWith called with:', mockedResponse)

      return mockedResponse
    }).then((resolverResult) => {
      this.logger.info('the listeners promise awaited!')

      this.state = HttpClientInternalState.MockLookupEnd

      /**
       * @fixme We are in the "end()" method that still executes in parallel
       * to our mocking logic here. This can be solved by migrating to the
       * Proxy-based approach and deferring the passthrough "end()" properly.
       * @see https://github.com/mswjs/interceptors/issues/346
       */
      if (!this.headersSent) {
        // Forward any request headers that the "request" listener
        // may have modified before proceeding with this request.
        for (const [headerName, headerValue] of capturedRequest.headers) {
          this.setHeader(headerName, headerValue)
        }
      }

      // Halt the request whenever the resolver throws an exception.
      if (resolverResult.error) {
        this.logger.info(
          'encountered resolver exception, aborting request...',
          resolverResult.error
        )

        this.destroyed = true
        this.emit('error', resolverResult.error)
        this.terminate()

        return this
      }

      const mockedResponse = resolverResult.data

      if (mockedResponse) {
        this.logger.info(
          'received mocked response:',
          mockedResponse.status,
          mockedResponse.statusText
        )

        /**
         * @note Ignore this request being destroyed by TLS in Node.js
         * due to connection errors.
         */
        this.destroyed = false

        // Handle mocked "Response.error" network error responses.
        if (
          /**
           * @note Some environments, like Miniflare (Cloudflare) do not
           * implement the "Response.type" property and throw on its access.
           * Safely check if we can access "type" on "Response" before continuing.
           * @see https://github.com/mswjs/msw/issues/1834
           */
          isPropertyAccessible(mockedResponse, 'type') &&
          mockedResponse.type === 'error'
        ) {
          this.logger.info(
            'received network error response, aborting request...'
          )

          /**
           * There is no standardized error format for network errors
           * in Node.js. Instead, emit a generic TypeError.
           */
          this.emit('error', new TypeError('Network error'))
          this.terminate()

          return this
        }

        const responseClone = mockedResponse.clone()

        this.respondWith(mockedResponse)
        this.logger.info(
          mockedResponse.status,
          mockedResponse.statusText,
          '(MOCKED)'
        )

        callback?.()

        this.logger.info('emitting the custom "response" event...')
        this.emitter.emit('response', {
          response: responseClone,
          isMockedResponse: true,
          request: capturedRequest,
          requestId,
        })

        this.logger.info('request (mock) is completed')

        return this
      }

      this.logger.info('no mocked response received!')

      this.once('response-internal', (message: IncomingMessage) => {
        this.logger.info(message.statusCode, message.statusMessage)
        this.logger.info('original response headers:', message.headers)

        this.logger.info('emitting the custom "response" event...')
        this.emitter.emit('response', {
          response: createResponse(message),
          isMockedResponse: false,
          request: capturedRequest,
          requestId,
        })
      })

      return this.passthrough(chunk, encoding, callback)
    })

    return this
  }

  emit(event: string, ...data: any[]) {
    this.logger.info('emit: %s', event)

    if (event === 'response') {
      this.logger.info('found "response" event, cloning the response...')

      try {
        /**
         * Clone the response object when emitting the "response" event.
         * This prevents the response body stream from locking
         * and allows reading it twice:
         * 1. Internal "response" event from the observer.
         * 2. Any external response body listeners.
         * @see https://github.com/mswjs/interceptors/issues/161
         */
        const response = data[0] as IncomingMessage
        const firstClone = cloneIncomingMessage(response)
        const secondClone = cloneIncomingMessage(response)

        this.emit('response-internal', secondClone)

        this.logger.info(
          'response successfully cloned, emitting "response" event...'
        )
        return super.emit(event, firstClone, ...data.slice(1))
      } catch (error) {
        this.logger.info('error when cloning response:', error)
        return super.emit(event, ...data)
      }
    }

    if (event === 'error') {
      const error = data[0] as NodeJS.ErrnoException
      const errorCode = error.code || ''

      this.logger.info('error:\n', error)

      // Suppress only specific Node.js connection errors.
      if (NodeClientRequest.suppressErrorCodes.includes(errorCode)) {
        // Until we aren't sure whether the request will be
        // passthrough, capture the first emitted connection
        // error in case we have to replay it for this request.
        if (this.state < HttpClientInternalState.MockLookupEnd) {
          if (!this.capturedError) {
            this.capturedError = error
            this.logger.info('captured the first error:', this.capturedError)
          }
          return false
        }

        // Ignore any connection errors once we know the request
        // has been resolved with a mocked response. Don't capture
        // them as they won't ever be replayed.
        if (
          this.state === HttpClientInternalState.ResponseReceived &&
          this.responseType === 'mock'
        ) {
          return false
        }
      }
    }

    return super.emit(event, ...data)
  }

  /**
   * Performs the intercepted request as-is.
   * Replays the captured request body chunks,
   * still emits the internal events, and wraps
   * up the request with `super.end()`.
   */
  private passthrough(
    chunk: ClientRequestEndChunk | null,
    encoding?: BufferEncoding | null,
    callback?: ClientRequestEndCallback | null
  ): this {
    this.state = HttpClientInternalState.ResponseReceived
    this.responseType = 'passthrough'

    // Propagate previously captured errors.
    // For example, a ECONNREFUSED error when connecting to a non-existing host.
    if (this.capturedError) {
      this.emit('error', this.capturedError)
      return this
    }

    this.logger.info('writing request chunks...', this.chunks)

    // Write the request body chunks in the order of ".write()" calls.
    // Note that no request body has been written prior to this point
    // in order to prevent the Socket to communicate with a potentially
    // existing server.
    for (const { chunk, encoding } of this.chunks) {
      if (encoding) {
        super.write(chunk, encoding)
      } else {
        super.write(chunk)
      }
    }

    this.once('error', (error) => {
      this.logger.info('original request error:', error)
    })

    this.once('abort', () => {
      this.logger.info('original request aborted!')
    })

    this.once('response-internal', (message: IncomingMessage) => {
      this.logger.info(message.statusCode, message.statusMessage)
      this.logger.info('original response headers:', message.headers)
    })

    this.logger.info('performing original request...')

    // This call signature is way too dynamic.
    return super.end(...[chunk, encoding as any, callback].filter(Boolean))
  }

  /**
   * Responds to this request instance using a mocked response.
   */
  private respondWith(mockedResponse: Response): void {
    this.logger.info('responding with a mocked response...', mockedResponse)

    this.state = HttpClientInternalState.ResponseReceived
    this.responseType = 'mock'

    /**
     * Mark the request as finished right before streaming back the response.
     * This is not entirely conventional but this will allow the consumer to
     * modify the outoging request in the interceptor.
     *
     * The request is finished when its headers and bodies have been sent.
     * @see https://nodejs.org/api/http.html#event-finish
     */
    Object.defineProperties(this, {
      writableFinished: { value: true },
      writableEnded: { value: true },
    })
    this.emit('finish')

    const { status, statusText, headers, body } = mockedResponse
    this.response.statusCode = status
    this.response.statusMessage = statusText

    // Try extracting the raw headers from the headers instance.
    // If not possible, fallback to the headers instance as-is.
    const rawHeaders = getRawFetchHeaders(headers) || headers

    if (rawHeaders) {
      this.response.headers = {}

      rawHeaders.forEach((headerValue, headerName) => {
        /**
         * @note Make sure that multi-value headers are appended correctly.
         */
        this.response.rawHeaders.push(headerName, headerValue)

        const insensitiveHeaderName = headerName.toLowerCase()
        const prevHeaders = this.response.headers[insensitiveHeaderName]
        this.response.headers[insensitiveHeaderName] = prevHeaders
          ? Array.prototype.concat([], prevHeaders, headerValue)
          : headerValue
      })
    }
    this.logger.info('mocked response headers ready:', headers)

    /**
     * Set the internal "res" property to the mocked "OutgoingMessage"
     * to make the "ClientRequest" instance think there's data received
     * from the socket.
     * @see https://github.com/nodejs/node/blob/9c405f2591f5833d0247ed0fafdcd68c5b14ce7a/lib/_http_client.js#L501
     *
     * Set the response immediately so the interceptor could stream data
     * chunks to the request client as they come in.
     */
    // @ts-ignore
    this.res = this.response
    this.emit('response', this.response)

    const isResponseStreamFinished = new DeferredPromise<void>()

    const finishResponseStream = () => {
      this.logger.info('finished response stream!')

      // Push "null" to indicate that the response body is complete
      // and shouldn't be written to anymore.
      this.response.push(null)
      this.response.complete = true

      isResponseStreamFinished.resolve()
    }

    if (body) {
      const bodyReader = body.getReader()
      const readNextChunk = async (): Promise<void> => {
        const { done, value } = await bodyReader.read()

        if (done) {
          finishResponseStream()
          return
        }

        this.response.emit('data', value)

        return readNextChunk()
      }

      readNextChunk()
    } else {
      finishResponseStream()
    }

    isResponseStreamFinished.then(() => {
      this.logger.info('finalizing response...')
      this.response.emit('end')
      this.terminate()

      this.logger.info('request complete!')
    })
  }

  /**
   * Terminates a pending request.
   */
  private terminate(): void {
    /**
     * @note Some request clients (e.g. Octokit) create a ClientRequest
     * in a way that it has no Agent set. Now, whether that's correct is
     * debatable, but we should still handle this case gracefully.
     * @see https://github.com/mswjs/interceptors/issues/304
     */
    // @ts-ignore
    this.agent?.destroy()
  }
}<|MERGE_RESOLUTION|>--- conflicted
+++ resolved
@@ -52,10 +52,7 @@
     'ECONNRESET',
     'EAI_AGAIN',
     'ENETUNREACH',
-<<<<<<< HEAD
-=======
     'EHOSTUNREACH',
->>>>>>> bcde1c27
   ]
 
   /**
