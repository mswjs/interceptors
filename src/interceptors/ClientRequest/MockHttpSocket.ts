import net from 'node:net'
import {
  HTTPParser,
  type RequestHeadersCompleteCallback,
  type ResponseHeadersCompleteCallback,
} from '_http_common'
import { STATUS_CODES } from 'node:http'
import { Readable } from 'node:stream'
import { invariant } from 'outvariant'
import { INTERNAL_REQUEST_ID_HEADER_NAME } from '../../Interceptor'
import { MockSocket } from '../Socket/MockSocket'
import type { NormalizedSocketWriteArgs } from '../Socket/utils/normalizeSocketWriteArgs'
import { isPropertyAccessible } from '../../utils/isPropertyAccessible'
import { baseUrlFromConnectionOptions } from '../Socket/utils/baseUrlFromConnectionOptions'
import { parseRawHeaders } from '../Socket/utils/parseRawHeaders'
import { getRawFetchHeaders } from '../../utils/getRawFetchHeaders'
import {
  createServerErrorResponse,
  RESPONSE_STATUS_CODES_WITHOUT_BODY,
} from '../../utils/responseUtils'
import { createRequestId } from '../../createRequestId'

type HttpConnectionOptions = any

export type MockHttpSocketRequestCallback = (args: {
  requestId: string
  request: Request
  socket: MockHttpSocket
}) => void

export type MockHttpSocketResponseCallback = (args: {
  requestId: string
  request: Request
  response: Response
  isMockedResponse: boolean
  socket: MockHttpSocket
}) => void

interface MockHttpSocketOptions {
  connectionOptions: HttpConnectionOptions
  createConnection: () => net.Socket
  onRequest: MockHttpSocketRequestCallback
  onResponse: MockHttpSocketResponseCallback
}

export const kRequestId = Symbol('kRequestId')

export class MockHttpSocket extends MockSocket {
  private connectionOptions: HttpConnectionOptions
  private createConnection: () => net.Socket
  private baseUrl: URL

  private onRequest: MockHttpSocketRequestCallback
  private onResponse: MockHttpSocketResponseCallback

  private writeBuffer: Array<NormalizedSocketWriteArgs> = []
  private request?: Request
  private requestParser: HTTPParser<0>
  private requestStream?: Readable
  private shouldKeepAlive?: boolean

  private responseType: 'mock' | 'bypassed' = 'bypassed'
  private responseParser: HTTPParser<1>
  private responseStream?: Readable

  constructor(options: MockHttpSocketOptions) {
    super({
      write: (chunk, encoding, callback) => {
        this.writeBuffer.push([chunk, encoding, callback])

        if (chunk) {
          this.requestParser.execute(
            Buffer.isBuffer(chunk) ? chunk : Buffer.from(chunk, encoding)
          )
        }
      },
      read: (chunk) => {
        if (chunk !== null) {
          this.responseParser.execute(
            Buffer.isBuffer(chunk) ? chunk : Buffer.from(chunk)
          )
        }
      },
    })

    this.connectionOptions = options.connectionOptions
    this.createConnection = options.createConnection
    this.onRequest = options.onRequest
    this.onResponse = options.onResponse

    this.baseUrl = baseUrlFromConnectionOptions(this.connectionOptions)

    // Request parser.
    this.requestParser = new HTTPParser()
    this.requestParser.initialize(HTTPParser.REQUEST, {})
    this.requestParser[HTTPParser.kOnHeadersComplete] =
      this.onRequestStart.bind(this)
    this.requestParser[HTTPParser.kOnBody] = this.onRequestBody.bind(this)
    this.requestParser[HTTPParser.kOnMessageComplete] =
      this.onRequestEnd.bind(this)

    // Response parser.
    this.responseParser = new HTTPParser()
    this.responseParser.initialize(HTTPParser.RESPONSE, {})
    this.responseParser[HTTPParser.kOnHeadersComplete] =
      this.onResponseStart.bind(this)
    this.responseParser[HTTPParser.kOnBody] = this.onResponseBody.bind(this)
    this.responseParser[HTTPParser.kOnMessageComplete] =
      this.onResponseEnd.bind(this)

    // Once the socket is finished, nothing can write to it
    // anymore. It has also flushed any buffered chunks.
    this.once('finish', () => this.requestParser.free())

    if (this.baseUrl.protocol === 'https:') {
      Reflect.set(this, 'encrypted', true)
      // The server certificate is not the same as a CA
      // passed to the TLS socket connection options.
      Reflect.set(this, 'authorized', false)
      Reflect.set(this, 'getProtocol', () => 'TLSv1.3')
      Reflect.set(this, 'getSession', () => undefined)
      Reflect.set(this, 'isSessionReused', () => false)
    }
  }

  public destroy(error?: Error | undefined): this {
    // Destroy the response parser when the socket gets destroyed.
    // Normally, we shoud listen to the "close" event but it
    // can be suppressed by using the "emitClose: false" option.
    this.responseParser.free()
    return super.destroy(error)
  }

  /**
   * Establish this Socket connection as-is and pipe
   * its data/events through this Socket.
   */
  public passthrough(): void {
    if (this.destroyed) {
      return
    }

    const socket = this.createConnection()
    this.address = socket.address.bind(socket)

    // Flush the buffered "socket.write()" calls onto
    // the original socket instance (i.e. write request body).
    // Exhaust the "requestBuffer" in case this Socket
    // gets reused for different requests.
    let writeArgs: NormalizedSocketWriteArgs | undefined
    let headersWritten = false

    while ((writeArgs = this.writeBuffer.shift())) {
      if (writeArgs !== undefined) {
        if (!headersWritten) {
          const [chunk, encoding, callback] = writeArgs
          const chunkString = chunk.toString()
          const chunkBeforeRequestHeaders = chunkString.slice(
            0,
            chunkString.indexOf('\r\n') + 2
          )
          const chunkAfterRequestHeaders = chunkString.slice(
            chunk.indexOf('\r\n\r\n')
          )
          const requestHeaders =
            getRawFetchHeaders(this.request!.headers) || this.request!.headers
          const requestHeadersString = Array.from(requestHeaders.entries())
            // Skip the internal request ID deduplication header.
            .filter(([name]) => name !== INTERNAL_REQUEST_ID_HEADER_NAME)
            .map(([name, value]) => `${name}: ${value}`)
            .join('\r\n')

          // Modify the HTTP request message headers
          // to reflect any changes to the request headers
          // from the "request" event listener.
          const headersChunk = `${chunkBeforeRequestHeaders}${requestHeadersString}${chunkAfterRequestHeaders}`
          socket.write(headersChunk, encoding, callback)
          headersWritten = true
          continue
        }

        socket.write(...writeArgs)
      }
    }

    // Forward TLS Socket properties onto this Socket instance
    // in the case of a TLS/SSL connection.
    if (Reflect.get(socket, 'encrypted')) {
      const tlsProperties = [
        'encrypted',
        'authorized',
        'getProtocol',
        'getSession',
        'isSessionReused',
      ]

      tlsProperties.forEach((propertyName) => {
        Object.defineProperty(this, propertyName, {
          enumerable: true,
          get: () => {
            const value = Reflect.get(socket, propertyName)
            return typeof value === 'function' ? value.bind(socket) : value
          },
        })
      })
    }

    socket
      .on('lookup', (...args) => this.emit('lookup', ...args))
      .on('connect', () => {
        this.connecting = socket.connecting
        this.emit('connect')
      })
      .on('secureConnect', () => this.emit('secureConnect'))
      .on('secure', () => this.emit('secure'))
      .on('session', (session) => this.emit('session', session))
      .on('ready', () => this.emit('ready'))
      .on('drain', () => this.emit('drain'))
      .on('data', (chunk) => {
        // Push the original response to this socket
        // so it triggers the HTTP response parser. This unifies
        // the handling pipeline for original and mocked response.
        this.push(chunk)
      })
      .on('error', (error) => {
        Reflect.set(this, '_hadError', Reflect.get(socket, '_hadError'))
        this.emit('error', error)
      })
      .on('resume', () => this.emit('resume'))
      .on('timeout', () => this.emit('timeout'))
      .on('prefinish', () => this.emit('prefinish'))
      .on('finish', () => this.emit('finish'))
      .on('close', (hadError) => this.emit('close', hadError))
      .on('end', () => this.emit('end'))
  }

  /**
   * Convert the given Fetch API `Response` instance to an
   * HTTP message and push it to the socket.
   */
  public async respondWith(response: Response): Promise<void> {
    // Ignore the mocked response if the socket has been destroyed
    // (e.g. aborted or timed out),
    if (this.destroyed) {
      return
    }

    // Handle "type: error" responses.
    if (isPropertyAccessible(response, 'type') && response.type === 'error') {
      this.errorWith(new TypeError('Network error'))
      return
    }

    // First, emit all the connection events
    // to emulate a successful connection.
    this.mockConnect()
    this.responseType = 'mock'

    // Flush the write buffer to trigger write callbacks
    // if it hasn't been flushed already (e.g. someone started reading request stream).
    this.flushWriteBuffer()

    const httpHeaders: Array<Buffer> = []

    httpHeaders.push(
      Buffer.from(
        `HTTP/1.1 ${response.status} ${
          response.statusText || STATUS_CODES[response.status]
        }\r\n`
      )
    )

    // Get the raw headers stored behind the symbol to preserve name casing.
    const headers = getRawFetchHeaders(response.headers) || response.headers
    for (const [name, value] of headers) {
      httpHeaders.push(Buffer.from(`${name}: ${value}\r\n`))
    }

    // An empty line separating headers from the body.
    httpHeaders.push(Buffer.from('\r\n'))

    const flushHeaders = (value?: Uint8Array) => {
      if (httpHeaders.length === 0) {
        return
      }

      if (typeof value !== 'undefined') {
        httpHeaders.push(Buffer.from(value))
      }

      this.push(Buffer.concat(httpHeaders))
      httpHeaders.length = 0
    }

    if (response.body) {
      try {
        const reader = response.body.getReader()

        while (true) {
          const { done, value } = await reader.read()

          if (done) {
            break
          }

          // Flush the headers upon the first chunk in the stream.
          // This ensures the consumer will start receiving the response
          // as it streams in (subsequent chunks are pushed).
          if (httpHeaders.length > 0) {
            flushHeaders(value)
            continue
          }

          // Subsequent body chukns are push to the stream.
          this.push(value)
        }
      } catch (error) {
        // Coerce response stream errors to 500 responses.
        // Don't flush the original response headers because
        // unhandled errors translate to 500 error responses forcefully.
        this.respondWith(createServerErrorResponse(error))

        return
      }
    }

    // If the headers were not flushed up to this point,
    // this means the response either had no body or had
    // an empty body stream. Flush the headers.
    flushHeaders()

    // Close the socket if the connection wasn't marked as keep-alive.
    if (!this.shouldKeepAlive) {
      this.emit('readable')

      /**
       * @todo @fixme This is likely a hack.
       * Since we push null to the socket, it never propagates to the
       * parser, and the parser never calls "onResponseEnd" to close
       * the response stream. We are closing the stream here manually
       * but that shouldn't be the case.
       */
      this.responseStream?.push(null)
      this.push(null)
    }
  }

  /**
   * Close this socket connection with the given error.
   */
  public errorWith(error: Error): void {
    this.destroy(error)
  }

  private mockConnect(): void {
<<<<<<< HEAD
    const isIPv6  = net.isIPv6(this.connectionOptions.hostname) || this.connectionOptions.family === 6
    
=======
    // Calling this method immediately puts the socket
    // into the connected state.
    this.connecting = false

>>>>>>> 5bbf61a6
    const addressInfo = {
      address: isIPv6 ? '::1' : '127.0.0.1',
      family: isIPv6 ? 'IPv6' : 'IPv4',
      port: this.connectionOptions.port,
    }
    // Return fake address information for the socket.
    this.address = () => addressInfo
    this.emit(
      'lookup',
      null,
      addressInfo.address,
      addressInfo.family === 'IPv6' ? 6 : 4,
      this.connectionOptions.host
    )
    this.emit('connect')
    this.emit('ready')

    if (this.baseUrl.protocol === 'https:') {
      this.emit('secure')
      this.emit('secureConnect')

      // A single TLS connection is represented by two "session" events.
      this.emit(
        'session',
        this.connectionOptions.session ||
          Buffer.from('mock-session-renegotiate')
      )
      this.emit('session', Buffer.from('mock-session-resume'))
    }
  }

  private flushWriteBuffer(): void {
    let args: NormalizedSocketWriteArgs | undefined
    while ((args = this.writeBuffer.shift())) {
      args?.[2]?.()
    }
  }

  private onRequestStart: RequestHeadersCompleteCallback = (
    versionMajor,
    versionMinor,
    rawHeaders,
    _,
    path,
    __,
    ___,
    ____,
    shouldKeepAlive
  ) => {
    this.shouldKeepAlive = shouldKeepAlive

    const url = new URL(path, this.baseUrl)
    const method = this.connectionOptions.method || 'GET'
    const headers = parseRawHeaders(rawHeaders)
    const canHaveBody = method !== 'GET' && method !== 'HEAD'

    // Translate the basic authorization in the URL to the request header.
    // Constructing a Request instance with a URL containing auth is no-op.
    if (url.username || url.password) {
      if (!headers.has('authorization')) {
        headers.set('authorization', `Basic ${url.username}:${url.password}`)
      }
      url.username = ''
      url.password = ''
    }

    // Create a new stream for each request.
    // If this Socket is reused for multiple requests,
    // this ensures that each request gets its own stream.
    // One Socket instance can only handle one request at a time.
    if (canHaveBody) {
      this.requestStream = new Readable({
        /**
         * @note Provide the `read()` method so a `Readable` could be
         * used as the actual request body (the stream calls "read()").
         * We control the queue in the onRequestBody/End functions.
         */
        read: () => {
          // If the user attempts to read the request body,
          // flush the write buffer to trigger the callbacks.
          // This way, if the request stream ends in the write callback,
          // it will indeed end correctly.
          this.flushWriteBuffer()
        },
      })
    }

    const requestId = createRequestId()
    this.request = new Request(url, {
      method,
      headers,
      credentials: 'same-origin',
      // @ts-expect-error Undocumented Fetch property.
      duplex: canHaveBody ? 'half' : undefined,
      body: canHaveBody ? (Readable.toWeb(this.requestStream!) as any) : null,
    })

    Reflect.set(this.request, kRequestId, requestId)

    // Skip handling the request that's already being handled
    // by another (parent) interceptor. For example, XMLHttpRequest
    // is often implemented via ClientRequest in Node.js (e.g. JSDOM).
    // In that case, XHR interceptor will bubble down to the ClientRequest
    // interceptor. No need to try to handle that request again.
    /**
     * @fixme Stop relying on the "X-Request-Id" request header
     * to figure out if one interceptor has been invoked within another.
     * @see https://github.com/mswjs/interceptors/issues/378
     */
    if (this.request.headers.has(INTERNAL_REQUEST_ID_HEADER_NAME)) {
      this.passthrough()
      return
    }

    this.onRequest({
      requestId,
      request: this.request,
      socket: this,
    })
  }

  private onRequestBody(chunk: Buffer): void {
    invariant(
      this.requestStream,
      'Failed to write to a request stream: stream does not exist'
    )

    this.requestStream.push(chunk)
  }

  private onRequestEnd(): void {
    // Request end can be called for requests without body.
    if (this.requestStream) {
      this.requestStream.push(null)
    }
  }

  private onResponseStart: ResponseHeadersCompleteCallback = (
    versionMajor,
    versionMinor,
    rawHeaders,
    method,
    url,
    status,
    statusText
  ) => {
    const headers = parseRawHeaders(rawHeaders)
    const canHaveBody = !RESPONSE_STATUS_CODES_WITHOUT_BODY.has(status)

    // Similarly, create a new stream for each response.
    if (canHaveBody) {
      this.responseStream = new Readable()
    }

    const response = new Response(
      canHaveBody ? (Readable.toWeb(this.responseStream!) as any) : null,
      {
        status,
        statusText,
        headers,
      }
    )

    invariant(
      this.request,
      'Failed to handle a response: request does not exist'
    )

    /**
     * @fixme Stop relying on the "X-Request-Id" request header
     * to figure out if one interceptor has been invoked within another.
     * @see https://github.com/mswjs/interceptors/issues/378
     */
    if (this.request.headers.has(INTERNAL_REQUEST_ID_HEADER_NAME)) {
      return
    }

    this.onResponse({
      response,
      isMockedResponse: this.responseType === 'mock',
      requestId: Reflect.get(this.request, kRequestId),
      request: this.request,
      socket: this,
    })
  }

  private onResponseBody(chunk: Buffer) {
    invariant(
      this.responseStream,
      'Failed to write to a response stream: stream does not exist'
    )

    this.responseStream.push(chunk)
  }

  private onResponseEnd(): void {
    // Response end can be called for responses without body.
    if (this.responseStream) {
      this.responseStream.push(null)
    }
  }
}<|MERGE_RESOLUTION|>--- conflicted
+++ resolved
@@ -353,15 +353,11 @@
   }
 
   private mockConnect(): void {
-<<<<<<< HEAD
-    const isIPv6  = net.isIPv6(this.connectionOptions.hostname) || this.connectionOptions.family === 6
-    
-=======
     // Calling this method immediately puts the socket
     // into the connected state.
     this.connecting = false
 
->>>>>>> 5bbf61a6
+    const isIPv6  = net.isIPv6(this.connectionOptions.hostname) || this.connectionOptions.family === 6
     const addressInfo = {
       address: isIPv6 ? '::1' : '127.0.0.1',
       family: isIPv6 ? 'IPv6' : 'IPv4',
