import { it, expect, beforeAll, afterEach, afterAll } from 'vitest'
import http from 'node:http'
import { HttpServer } from '@open-draft/test-server/http'
import { DeferredPromise } from '@open-draft/deferred-promise'
import { ClientRequestInterceptor } from '.'
import { sleep } from '../../../test/helpers'

const httpServer = new HttpServer((app) => {
  app.get('/', (_req, res) => {
    res.status(200).send('/')
  })
  app.get('/get', (_req, res) => {
    res.status(200).send('/get')
  })
})

const interceptor = new ClientRequestInterceptor()

beforeAll(async () => {
  interceptor.apply()
  await httpServer.listen()
})

afterEach(() => {
  interceptor.removeAllListeners()
})

afterAll(async () => {
  interceptor.dispose()
  await httpServer.close()
})

it('forbids calling "respondWith" multiple times for the same request', async () => {
  const requestUrl = httpServer.http.url('/')

  interceptor.on('request', function firstRequestListener({ controller }) {
    controller.respondWith(new Response())
  })

  const secondRequestEmitted = new DeferredPromise<void>()
  interceptor.on('request', function secondRequestListener({ controller }) {
    expect(() =>
      controller.respondWith(new Response(null, { status: 301 }))
    ).toThrow(
      `Failed to respond to "GET ${requestUrl}" request: the "request" event has already been responded to.`
    )

    secondRequestEmitted.resolve()
  })

  const request = http.get(requestUrl)
  await secondRequestEmitted

  const responseReceived = new DeferredPromise<http.IncomingMessage>()
  request.on('response', (response) => {
    responseReceived.resolve(response)
  })

  const response = await responseReceived
  expect(response.statusCode).toBe(200)
  expect(response.statusMessage).toBe('OK')
})

it('abort the request if the abort signal is emitted', async () => {
  const requestUrl = httpServer.http.url('/')

<<<<<<< HEAD
  const requestEmitted = new DeferredPromise<void>()
  interceptor.on('request', async function delayedResponse({ controller }) {
    requestEmitted.resolve()
    await sleep(10_000)
    controller.respondWith(new Response())
=======
  interceptor.on('request', async function delayedResponse({ request }) {
    await sleep(1_000)
    request.respondWith(new Response())
>>>>>>> d2f2bd08
  })

  const abortController = new AbortController()
  const request = http.get(requestUrl, { signal: abortController.signal })

  abortController.abort()

  const abortErrorPromise = new DeferredPromise<Error>()
  request.on('error', function (error) {
    abortErrorPromise.resolve(error)
  })

  const abortError = await abortErrorPromise
  expect(abortError.name).toEqual('AbortError')

  expect(request.destroyed).toBe(true)
})<|MERGE_RESOLUTION|>--- conflicted
+++ resolved
@@ -64,17 +64,9 @@
 it('abort the request if the abort signal is emitted', async () => {
   const requestUrl = httpServer.http.url('/')
 
-<<<<<<< HEAD
-  const requestEmitted = new DeferredPromise<void>()
   interceptor.on('request', async function delayedResponse({ controller }) {
-    requestEmitted.resolve()
-    await sleep(10_000)
+    await sleep(1_000)
     controller.respondWith(new Response())
-=======
-  interceptor.on('request', async function delayedResponse({ request }) {
-    await sleep(1_000)
-    request.respondWith(new Response())
->>>>>>> d2f2bd08
   })
 
   const abortController = new AbortController()
