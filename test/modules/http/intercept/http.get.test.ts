--- conflicted
+++ resolved
@@ -2,13 +2,8 @@
 import http from 'http'
 import { HttpServer } from '@open-draft/test-server/http'
 import { ClientRequestInterceptor } from '../../../../src/interceptors/ClientRequest'
-<<<<<<< HEAD
-import { UUID_REGEXP, waitForClientRequest } from '../../../helpers'
+import { REQUEST_ID_REGEXP, waitForClientRequest } from '../../../helpers'
 import { HttpRequestEventMap } from '../../../../src/glossary'
-=======
-import { REQUEST_ID_REGEXP, waitForClientRequest } from '../../../helpers'
-import { HttpRequestEventMap } from '../../../../src'
->>>>>>> a3e508df
 
 const httpServer = new HttpServer((app) => {
   app.get('/user', (req, res) => {
