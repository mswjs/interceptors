import { vi, it, expect, beforeAll, afterEach, afterAll } from 'vitest'
import http from 'http'
import { HttpServer } from '@open-draft/test-server/http'
import type { RequestHandler } from 'express'
import { UUID_REGEXP, waitForClientRequest } from '../../../helpers'
import { ClientRequestInterceptor } from '../../../../src/interceptors/ClientRequest'
import { HttpRequestEventMap } from '../../../../src'

const httpServer = new HttpServer((app) => {
  const handleUserRequest: RequestHandler = (_req, res) => {
    res.status(200).send('user-body').end()
  }
  app.get('/user', handleUserRequest)
  app.post('/user', handleUserRequest)
  app.put('/user', handleUserRequest)
  app.patch('/user', handleUserRequest)
  app.head('/user', handleUserRequest)
})

const resolver = vi.fn<HttpRequestEventMap['request']>()
const interceptor = new ClientRequestInterceptor()
interceptor.on('request', resolver)

beforeAll(async () => {
  await httpServer.listen()
  interceptor.apply()
})

afterEach(() => {
  vi.resetAllMocks()
})

afterAll(async () => {
  interceptor.dispose()
  await httpServer.close()
})

it('intercepts a HEAD request', async () => {
  const url = httpServer.http.url('/user?id=123')
  const req = http.request(url, {
    method: 'HEAD',
    headers: {
      'x-custom-header': 'yes',
    },
  })
  req.end()
  await waitForClientRequest(req)

  expect(resolver).toHaveBeenCalledTimes(1)

  const [{ request, requestId }] = resolver.mock.calls[0]

  expect(request.method).toBe('HEAD')
  expect(request.url).toBe(url)
  expect(Object.fromEntries(request.headers.entries())).toEqual({
    host: new URL(url).host,
    'x-custom-header': 'yes',
  })
  expect(request.credentials).toBe('same-origin')
  expect(request.body).toBe(null)
  expect(request.respondWith).toBeInstanceOf(Function)

  expect(requestId).toMatch(UUID_REGEXP)
})

it('intercepts a GET request', async () => {
  const url = httpServer.http.url('/user?id=123')
  const req = http.request(url, {
    method: 'GET',
    headers: {
      'x-custom-header': 'yes',
    },
  })
  req.end()
  await waitForClientRequest(req)

  expect(resolver).toHaveBeenCalledTimes(1)

  const [{ request, requestId }] = resolver.mock.calls[0]

  expect(request.method).toBe('GET')
  expect(request.url).toBe(url)
  expect(Object.fromEntries(request.headers.entries())).toEqual({
    host: new URL(url).host,
    'x-custom-header': 'yes',
  })
  expect(request.credentials).toBe('same-origin')
  expect(request.body).toBe(null)
  expect(request.respondWith).toBeInstanceOf(Function)

  expect(requestId).toMatch(UUID_REGEXP)
})

it('intercepts a POST request', async () => {
  const url = httpServer.http.url('/user?id=123')
  const req = http.request(url, {
    method: 'POST',
    headers: {
      'x-custom-header': 'yes',
    },
  })
  req.write('post-payload')
  req.end()
  await waitForClientRequest(req)

  expect(resolver).toHaveBeenCalledTimes(1)

  const [{ request, requestId }] = resolver.mock.calls[0]

  expect(request.method).toBe('POST')
  expect(request.url).toBe(url)
  expect(Object.fromEntries(request.headers.entries())).toEqual({
    host: new URL(url).host,
    'x-custom-header': 'yes',
  })
  expect(request.credentials).toBe('same-origin')
  expect(await request.text()).toBe('post-payload')
  expect(request.respondWith).toBeInstanceOf(Function)

  expect(requestId).toMatch(UUID_REGEXP)
})

it('intercepts a PUT request', async () => {
  const url = httpServer.http.url('/user?id=123')
  const req = http.request(url, {
    method: 'PUT',
    headers: {
      'x-custom-header': 'yes',
    },
  })
  req.write('put-payload')
  req.end()
  await waitForClientRequest(req)

  expect(resolver).toHaveBeenCalledTimes(1)

  const [{ request, requestId }] = resolver.mock.calls[0]

  expect(request.method).toBe('PUT')
  expect(request.url).toBe(url)
  expect(Object.fromEntries(request.headers.entries())).toEqual({
    host: new URL(url).host,
    'x-custom-header': 'yes',
  })
  expect(request.credentials).toBe('same-origin')
  expect(await request.text()).toBe('put-payload')
  expect(request.respondWith).toBeInstanceOf(Function)

  expect(requestId).toMatch(UUID_REGEXP)
})

it('intercepts a PATCH request', async () => {
  const url = httpServer.http.url('/user?id=123')
  const req = http.request(url, {
    method: 'PATCH',
    headers: {
      'x-custom-header': 'yes',
    },
  })
  req.write('patch-payload')
  req.end()
  await waitForClientRequest(req)

  expect(resolver).toHaveBeenCalledTimes(1)

  const [{ request, requestId }] = resolver.mock.calls[0]

  expect(request.method).toBe('PATCH')
  expect(request.url).toBe(url)
  expect(Object.fromEntries(request.headers.entries())).toEqual({
    host: new URL(url).host,
    'x-custom-header': 'yes',
  })
  expect(request.credentials).toBe('same-origin')
  expect(await request.text()).toBe('patch-payload')
  expect(request.respondWith).toBeInstanceOf(Function)

  expect(requestId).toMatch(UUID_REGEXP)
})

it('intercepts a DELETE request', async () => {
  const url = httpServer.http.url('/user?id=123')
  const req = http.request(url, {
    method: 'DELETE',
    headers: {
      'x-custom-header': 'yes',
    },
  })
  req.end()
  await waitForClientRequest(req)

  expect(resolver).toHaveBeenCalledTimes(1)

  const [{ request, requestId }] = resolver.mock.calls[0]

  expect(request.method).toBe('DELETE')
  expect(request.url).toBe(url)
  expect(Object.fromEntries(request.headers.entries())).toEqual({
    host: new URL(url).host,
    'x-custom-header': 'yes',
  })
  expect(request.credentials).toBe('same-origin')
  expect(request.body).toBe(null)
  expect(request.respondWith).toBeInstanceOf(Function)

  expect(requestId).toMatch(UUID_REGEXP)
})

it('intercepts an http.request given RequestOptions without a protocol', async () => {
  // Create a request with `RequestOptions` without an explicit "protocol".
  // Since request is done via `http.get`, the "http:" protocol must be inferred.
  const req = http.request({
    host: httpServer.http.address.host,
    port: httpServer.http.address.port,
    path: '/user?id=123',
  })
  req.end()
  await waitForClientRequest(req)

  expect(resolver).toHaveBeenCalledTimes(1)

  const [{ request, requestId }] = resolver.mock.calls[0]

  expect(request.method).toBe('GET')
  expect(request.url).toBe(httpServer.http.url('/user?id=123'))
  expect(request.credentials).toBe('same-origin')
  expect(request.body).toBe(null)
  expect(request.respondWith).toBeInstanceOf(Function)

  expect(requestId).toMatch(UUID_REGEXP)
})

<<<<<<< HEAD
it('intercepts an http.request with three argument form: URL, options, and callback', async () => {
  const callback = vi.fn()
  const req = http.request(
    new URL(httpServer.http.url('/')),
    { path: '/user?id=123' },
    callback,
=======
it('intercepts an http.request with custom "auth" option', async () => {
  const auth = 'john:secret123'
  const req = http.request({
    host: httpServer.http.address.host,
    port: httpServer.http.address.port,
    auth,
  })
  req.end()
  await waitForClientRequest(req)

  expect(resolver).toHaveBeenCalledTimes(1)

  const [{ request }] = resolver.mock.calls[0]

  expect(request.method).toBe('GET')
  expect(request.url).toBe(httpServer.http.url('/'))
  expect(request.headers.get('authorization')).toBe(`Basic ${btoa(auth)}`)
  expect(request.credentials).toBe('same-origin')
  expect(request.body).toBe(null)
})

it('intercepts an http.request with a URL with "username" and "password"', async () => {
  const username = 'john'
  const password = 'secret123'
  const req = http.request(
    // The request URL can include the basic auth directly.
    new URL(
      `http://${username}:${password}@${httpServer.http.address.host}:${httpServer.http.address.port}/`
    )
>>>>>>> 8d04c086
  )
  req.end()
  await waitForClientRequest(req)

  expect(resolver).toHaveBeenCalledTimes(1)

<<<<<<< HEAD
  const [{ request, requestId }] = resolver.mock.calls[0]

  expect(request.method).toBe('GET')
  expect(request.url).toBe(httpServer.http.url('/user%3Fid=123'))
  expect(request.credentials).toBe('same-origin')
  expect(request.body).toBe(null)
  expect(request.respondWith).toBeInstanceOf(Function)
  expect(callback).toHaveBeenCalledTimes(1)

  expect(requestId).toMatch(UUID_REGEXP)
=======
  const [{ request }] = resolver.mock.calls[0]

  expect(request.method).toBe('GET')
  expect(request.url).toBe(httpServer.http.url('/'))
  expect(request.headers.get('authorization')).toBe(
    `Basic ${btoa(`${username}:${password}`)}`
  )
  expect(request.credentials).toBe('same-origin')
  expect(request.body).toBe(null)
>>>>>>> 8d04c086
})<|MERGE_RESOLUTION|>--- conflicted
+++ resolved
@@ -230,14 +230,30 @@
   expect(requestId).toMatch(UUID_REGEXP)
 })
 
-<<<<<<< HEAD
 it('intercepts an http.request with three argument form: URL, options, and callback', async () => {
   const callback = vi.fn()
   const req = http.request(
     new URL(httpServer.http.url('/')),
     { path: '/user?id=123' },
     callback,
-=======
+  )
+  req.end()
+  await waitForClientRequest(req)
+
+  expect(resolver).toHaveBeenCalledTimes(1)
+
+  const [{ request, requestId }] = resolver.mock.calls[0]
+
+  expect(request.method).toBe('GET')
+  expect(request.url).toBe(httpServer.http.url('/user%3Fid=123'))
+  expect(request.credentials).toBe('same-origin')
+  expect(request.body).toBe(null)
+  expect(request.respondWith).toBeInstanceOf(Function)
+  expect(callback).toHaveBeenCalledTimes(1)
+
+  expect(requestId).toMatch(UUID_REGEXP)
+})
+
 it('intercepts an http.request with custom "auth" option', async () => {
   const auth = 'john:secret123'
   const req = http.request({
@@ -267,25 +283,12 @@
     new URL(
       `http://${username}:${password}@${httpServer.http.address.host}:${httpServer.http.address.port}/`
     )
->>>>>>> 8d04c086
   )
   req.end()
   await waitForClientRequest(req)
 
   expect(resolver).toHaveBeenCalledTimes(1)
 
-<<<<<<< HEAD
-  const [{ request, requestId }] = resolver.mock.calls[0]
-
-  expect(request.method).toBe('GET')
-  expect(request.url).toBe(httpServer.http.url('/user%3Fid=123'))
-  expect(request.credentials).toBe('same-origin')
-  expect(request.body).toBe(null)
-  expect(request.respondWith).toBeInstanceOf(Function)
-  expect(callback).toHaveBeenCalledTimes(1)
-
-  expect(requestId).toMatch(UUID_REGEXP)
-=======
   const [{ request }] = resolver.mock.calls[0]
 
   expect(request.method).toBe('GET')
@@ -295,5 +298,4 @@
   )
   expect(request.credentials).toBe('same-origin')
   expect(request.body).toBe(null)
->>>>>>> 8d04c086
 })