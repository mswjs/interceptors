import { it, expect, beforeAll, afterAll } from 'vitest'
import https from 'https'
import { DeferredPromise } from '@open-draft/deferred-promise'
import { ClientRequestInterceptor } from '../../../../src/interceptors/ClientRequest'
import { sleep } from '../../../helpers'

type ResponseChunks = Array<{ buffer: Buffer; timestamp: number }>

const encoder = new TextEncoder()

const interceptor = new ClientRequestInterceptor()
interceptor.on('request', ({ request }) => {
  const stream = new ReadableStream({
    async start(controller) {
      controller.enqueue(encoder.encode('first'))
      await sleep(200)

      controller.enqueue(encoder.encode('second'))
      await sleep(200)

      controller.enqueue(encoder.encode('third'))
      await sleep(200)

      controller.close()
    },
  })

  request.respondWith(
    new Response(stream, {
      headers: {
        'Content-Type': 'text/event-stream',
      },
    })
  )
})

beforeAll(async () => {
  interceptor.apply()
})

afterAll(async () => {
  interceptor.dispose()
})

it('supports delays when enqueuing chunks', async () => {
  const responseChunksPromise = new DeferredPromise<ResponseChunks>()

  const request = https.get('https://api.example.com/stream', (response) => {
    const chunks: ResponseChunks = []

    response
      .on('data', (data) => {
        chunks.push({
          buffer: Buffer.from(data),
          timestamp: Date.now(),
        })
      })
      .on('end', () => {
        responseChunksPromise.resolve(chunks)
      })
      .on('error', responseChunksPromise.reject)
  })

  request.on('error', responseChunksPromise.reject)

  const responseChunks = await responseChunksPromise
  const textChunks = responseChunks.map((chunk) => {
    return chunk.buffer.toString('utf8')
  })
  expect(textChunks).toEqual(['first', 'second', 'third'])

  // Ensure that the chunks were sent over time,
  // respecting the delay set in the mocked stream.
  const chunkTimings = responseChunks.map((chunk) => chunk.timestamp)
<<<<<<< HEAD
  expect(chunkTimings[1] - chunkTimings[0]).toBeGreaterThanOrEqual(180)
  expect(chunkTimings[2] - chunkTimings[1]).toBeGreaterThanOrEqual(180)
=======
  expect(chunkTimings[1] - chunkTimings[0]).toBeGreaterThanOrEqual(150)
  expect(chunkTimings[2] - chunkTimings[1]).toBeGreaterThanOrEqual(150)
>>>>>>> d1b01e9a
})<|MERGE_RESOLUTION|>--- conflicted
+++ resolved
@@ -72,11 +72,6 @@
   // Ensure that the chunks were sent over time,
   // respecting the delay set in the mocked stream.
   const chunkTimings = responseChunks.map((chunk) => chunk.timestamp)
-<<<<<<< HEAD
-  expect(chunkTimings[1] - chunkTimings[0]).toBeGreaterThanOrEqual(180)
-  expect(chunkTimings[2] - chunkTimings[1]).toBeGreaterThanOrEqual(180)
-=======
   expect(chunkTimings[1] - chunkTimings[0]).toBeGreaterThanOrEqual(150)
   expect(chunkTimings[2] - chunkTimings[1]).toBeGreaterThanOrEqual(150)
->>>>>>> d1b01e9a
 })