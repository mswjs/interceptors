// @vitest-environment node
<<<<<<< HEAD
import { HttpRequestInterceptor } from '../../../../src/interceptors/http'
=======
import { vi, it, expect, beforeAll, afterEach, afterAll } from 'vitest'
>>>>>>> 75130971
import http from 'node:http'

const interceptor = new HttpRequestInterceptor()

beforeAll(() => {
  interceptor.apply()
})

afterEach(() => {
  interceptor.removeAllListeners()
})

afterAll(() => {
  interceptor.dispose()
})

it('treats "Response.error()" as a network error', async () => {
  const requestErrorListener = vi.fn()
  const responseListener = vi.fn()

  interceptor.on('request', ({ controller }) => {
    controller.respondWith(Response.error())
  })
  interceptor.on('response', responseListener)

  const request = http.get('http://localhost:3001/resource')
  request.on('error', requestErrorListener)

  await expect
    .poll(() => requestErrorListener, {
<<<<<<< HEAD
      message: 'Must treat Response.error() as a network error',
    })
    .toHaveBeenCalledWith(new TypeError('Network error'))
  expect(requestErrorListener).toHaveBeenCalledOnce()
=======
      message: 'Handles Response.erorr() as a request error',
    })
    .toHaveBeenNthCalledWith(1, new TypeError('Network error'))
>>>>>>> 75130971

  expect(responseListener).not.toHaveBeenCalled()
})

it('treats a thrown Response.error() as a network error', async () => {
  const requestErrorListener = vi.fn()
  const responseListener = vi.fn()

  interceptor.on('request', () => {
    throw Response.error()
  })
  interceptor.on('response', responseListener)

  const request = http.get('http://localhost:3001/resource')
  request.on('error', requestErrorListener)

<<<<<<< HEAD
  // Must handle Response.error() as a request error.
  await expect
    .poll(() => requestErrorListener, {
      message: 'Must treat Response.error() as a network error',
    })
    .toHaveBeenCalledWith(new TypeError('Network error'))
  expect(requestErrorListener).toHaveBeenCalledOnce()
=======
  await expect
    .poll(() => requestErrorListener, {
      message: 'Handles Response.error() as a request error',
    })
    .toHaveBeenCalledWith(new TypeError('Network error'))
>>>>>>> 75130971

  expect.soft(requestErrorListener).toHaveBeenCalledOnce()
  expect.soft(responseListener).not.toHaveBeenCalled()
})<|MERGE_RESOLUTION|>--- conflicted
+++ resolved
@@ -1,9 +1,6 @@
 // @vitest-environment node
-<<<<<<< HEAD
+import { vi, it, expect, beforeAll, afterEach, afterAll } from 'vitest'
 import { HttpRequestInterceptor } from '../../../../src/interceptors/http'
-=======
-import { vi, it, expect, beforeAll, afterEach, afterAll } from 'vitest'
->>>>>>> 75130971
 import http from 'node:http'
 
 const interceptor = new HttpRequestInterceptor()
@@ -34,16 +31,9 @@
 
   await expect
     .poll(() => requestErrorListener, {
-<<<<<<< HEAD
-      message: 'Must treat Response.error() as a network error',
-    })
-    .toHaveBeenCalledWith(new TypeError('Network error'))
-  expect(requestErrorListener).toHaveBeenCalledOnce()
-=======
       message: 'Handles Response.erorr() as a request error',
     })
     .toHaveBeenNthCalledWith(1, new TypeError('Network error'))
->>>>>>> 75130971
 
   expect(responseListener).not.toHaveBeenCalled()
 })
@@ -60,21 +50,11 @@
   const request = http.get('http://localhost:3001/resource')
   request.on('error', requestErrorListener)
 
-<<<<<<< HEAD
-  // Must handle Response.error() as a request error.
-  await expect
-    .poll(() => requestErrorListener, {
-      message: 'Must treat Response.error() as a network error',
-    })
-    .toHaveBeenCalledWith(new TypeError('Network error'))
-  expect(requestErrorListener).toHaveBeenCalledOnce()
-=======
   await expect
     .poll(() => requestErrorListener, {
       message: 'Handles Response.error() as a request error',
     })
     .toHaveBeenCalledWith(new TypeError('Network error'))
->>>>>>> 75130971
 
   expect.soft(requestErrorListener).toHaveBeenCalledOnce()
   expect.soft(responseListener).not.toHaveBeenCalled()
